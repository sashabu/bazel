--- conflicted
+++ resolved
@@ -18,42 +18,12 @@
 import com.google.devtools.build.lib.buildtool.BuildRequest;
 import com.google.devtools.build.lib.buildtool.BuildResult;
 import com.google.devtools.build.lib.buildtool.BuildTool;
-<<<<<<< HEAD
-import com.google.devtools.build.lib.buildtool.CqueryProcessor;
-import com.google.devtools.build.lib.cmdline.Label;
-import com.google.devtools.build.lib.cmdline.LabelSyntaxException;
-import com.google.devtools.build.lib.cmdline.RepositoryMapping;
-import com.google.devtools.build.lib.cmdline.RepositoryName;
-import com.google.devtools.build.lib.cmdline.TargetPattern;
-import com.google.devtools.build.lib.cmdline.TargetPattern.Parser;
-import com.google.devtools.build.lib.query2.NamedThreadSafeOutputFormatterCallback;
-import com.google.devtools.build.lib.query2.common.CqueryNode;
-import com.google.devtools.build.lib.query2.cquery.ConfiguredTargetQueryEnvironment;
-import com.google.devtools.build.lib.query2.engine.QueryEnvironment.QueryFunction;
-import com.google.devtools.build.lib.query2.engine.QueryExpression;
-import com.google.devtools.build.lib.query2.engine.QueryParser;
-import com.google.devtools.build.lib.query2.engine.QuerySyntaxException;
-=======
->>>>>>> 597b68d6
 import com.google.devtools.build.lib.runtime.CommandEnvironment;
 import com.google.devtools.common.options.OptionPriority.PriorityCategory;
 import com.google.devtools.common.options.OptionsParser;
 import com.google.devtools.common.options.OptionsParsingException;
 import com.google.devtools.common.options.OptionsParsingResult;
-<<<<<<< HEAD
-import java.util.ArrayList;
-import java.util.Collection;
-import java.util.HashSet;
 import java.util.List;
-import java.util.Optional;
-import java.util.Set;
-import java.util.function.Function;
-import java.util.stream.Collectors;
-import java.util.stream.Stream;
-import net.starlark.java.eval.EvalException;
-=======
-import java.util.List;
->>>>>>> 597b68d6
 
 /** Fetches all repos needed for building a given set of targets. */
 public class TargetFetcher {
@@ -91,71 +61,6 @@
   }
 
   private void fetchTargets(OptionsParsingResult options, List<String> targets)
-<<<<<<< HEAD
-      throws InterruptedException, TargetFetcherException, RepositoryMappingResolutionException {
-    QueryExpression expr = createQueryExpression(targets);
-    BuildRequest request = createBuildRequest(env, options, targets);
-    TargetPattern.Parser mainRepoTargetParser = getMainRepoMappingParser(env);
-
-    BuildResult result =
-        new BuildTool(
-                env,
-                new CqueryProcessor(
-                    expr, mainRepoTargetParser, Optional.of(createNoOutputFormatter())))
-            .processRequest(request, /* validator= */ null);
-    if (!result.getSuccess()) {
-      throw new TargetFetcherException(
-          String.format(
-              "Fetching some target dependencies for %s failed, but --keep_going specified. "
-                  + " Ignoring errors",
-              expr));
-    }
-  }
-
-  /** Creates special output formatter for fetch that doesn't print anything */
-  private NamedThreadSafeOutputFormatterCallback<CqueryNode> createNoOutputFormatter() {
-    return new NamedThreadSafeOutputFormatterCallback<CqueryNode>() {
-      @Override
-      public String getName() {
-        return "no_output";
-      }
-
-      @Override
-      public void processOutput(Iterable<CqueryNode> partialResult) {
-        // Just do nothing!
-        partialResult.forEach(target -> collectedLabels.add(target.getLabel()));      }
-    };
-  }
-
-  private BuildRequest createBuildRequest(
-      CommandEnvironment env, OptionsParsingResult options, List<String> targets) {
-    return BuildRequest.builder()
-        .setCommandName(env.getCommandName())
-        .setId(env.getCommandId())
-        .setOptions(options)
-        .setStartupOptions(env.getRuntime().getStartupOptionsProvider())
-        .setOutErr(env.getReporter().getOutErr())
-        .setTargets(targets)
-        .setStartTimeMillis(env.getCommandStartTime())
-        .setCheckforActionConflicts(false)
-        .setReportIncompatibleTargets(false)
-        .build();
-  }
-
-  private Parser getMainRepoMappingParser(CommandEnvironment env)
-      throws RepositoryMappingResolutionException, InterruptedException {
-    RepositoryMapping repoMapping =
-        env.getSkyframeExecutor()
-            .getMainRepoMapping(
-                env.getOptions().getOptions(KeepGoingOption.class).keepGoing,
-                env.getOptions().getOptions(LoadingPhaseThreadsOption.class).threads,
-                env.getReporter());
-    return new Parser(env.getRelativeWorkingDirectory(), RepositoryName.MAIN, repoMapping);
-  }
-
-  private QueryExpression createQueryExpression(List<String> targets)
-=======
->>>>>>> 597b68d6
       throws TargetFetcherException {
     BuildRequest request =
         BuildRequest.builder()
